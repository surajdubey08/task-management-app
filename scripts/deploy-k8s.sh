#!/bin/bash

# Bash script to deploy the Task Management application to Kubernetes

set -e

# Default values
NAMESPACE="taskmanagement"
IMAGE_TAG="latest"
BUILD_IMAGES=false
USE_LOCAL_IMAGES=false

# Colors for output
RED='\033[0;31m'
GREEN='\033[0;32m'
YELLOW='\033[1;33m'
BLUE='\033[0;34m'
CYAN='\033[0;36m'
NC='\033[0m' # No Color

# Function to print colored output
print_color() {
    printf "${1}${2}${NC}\n"
}

# Function to check if Docker images exist locally
check_local_images() {
    local api_image="taskmanagement-api:$IMAGE_TAG"
    local frontend_image="taskmanagement-frontend:$IMAGE_TAG"

    if docker image inspect "$api_image" &> /dev/null && docker image inspect "$frontend_image" &> /dev/null; then
        return 0  # Both images exist
    else
        return 1  # One or both images don't exist
    fi
}

# Function to update imagePullPolicy in Kubernetes manifests
update_image_pull_policy() {
    local policy="$1"

    print_color $CYAN "Setting imagePullPolicy to $policy in Kubernetes manifests..."

    # Update API deployment
    if [ -f "k8s/api-deployment.yaml" ]; then
        sed -i.bak "s/imagePullPolicy: .*/imagePullPolicy: $policy/" k8s/api-deployment.yaml
    fi

    # Update frontend deployment
    if [ -f "k8s/frontend-deployment.yaml" ]; then
        sed -i.bak "s/imagePullPolicy: .*/imagePullPolicy: $policy/" k8s/frontend-deployment.yaml
    fi
}

# Function to show usage
show_usage() {
    echo "Usage: $0 [OPTIONS]"
    echo "Options:"
    echo "  -n, --namespace NAMESPACE    Kubernetes namespace (default: taskmanagement)"
    echo "  -t, --tag TAG               Docker image tag (default: latest)"
    echo "  -b, --build-images          Build Docker images before deployment"
    echo "  -l, --use-local-images      Use local images (sets imagePullPolicy to Never)"
    echo "  -h, --help                  Show this help message"
    exit 1
}

# Parse command line arguments
while [[ $# -gt 0 ]]; do
    case $1 in
        -n|--namespace)
            NAMESPACE="$2"
            shift 2
            ;;
        -t|--tag)
            IMAGE_TAG="$2"
            shift 2
            ;;
        -b|--build-images)
            BUILD_IMAGES=true
            shift
            ;;
<<<<<<< HEAD
        -l|--use-local-images)
            USE_LOCAL_IMAGES=true
            shift
            ;;
=======
>>>>>>> 8b52ca2b
        -h|--help)
            show_usage
            ;;
        *)
            echo "Unknown option: $1"
            show_usage
            ;;
    esac
done

print_color $GREEN "Deploying Task Management Application to Kubernetes"
print_color $YELLOW "Namespace: $NAMESPACE"
print_color $YELLOW "Image Tag: $IMAGE_TAG"

# Function to check if kubectl is available
check_kubectl() {
    if ! command -v kubectl &> /dev/null; then
        print_color $RED "kubectl is not available. Please install kubectl and configure it to connect to your cluster."
        exit 1
    fi
    
    if ! kubectl version --client &> /dev/null; then
        print_color $RED "kubectl is not properly configured. Please configure it to connect to your cluster."
        exit 1
    fi
}

# Function to check if Docker is available
check_docker() {
    if ! command -v docker &> /dev/null; then
        print_color $RED "Docker is not available. Please install Docker."
        exit 1
    fi
    
    if ! docker version --format '{{.Client.Version}}' &> /dev/null; then
        print_color $RED "Docker is not running. Please start Docker."
        exit 1
    fi
}

# Check prerequisites
check_kubectl

if [ "$BUILD_IMAGES" = true ]; then
    check_docker
fi

# Build Docker images if requested
if [ "$BUILD_IMAGES" = true ]; then
    print_color $BLUE "Building Docker images..."

    # Build backend image
    print_color $CYAN "Building backend image..."
    cd backend/TaskManagement.API
    docker build -t "taskmanagement-api:$IMAGE_TAG" .
    cd ../..

    # Build frontend image
    print_color $CYAN "Building frontend image..."
    cd frontend
    docker build -t "taskmanagement-frontend:$IMAGE_TAG" .
    cd ..

    print_color $GREEN "Docker images built successfully!"

    # Load images into Kubernetes cluster (for local development)
    print_color $BLUE "Loading images into Kubernetes cluster..."

    # Detect Kubernetes environment and load images accordingly
    if command -v minikube &> /dev/null && minikube status &> /dev/null; then
        print_color $CYAN "Detected minikube - loading images..."
        minikube image load "taskmanagement-api:$IMAGE_TAG"
        minikube image load "taskmanagement-frontend:$IMAGE_TAG"
    elif command -v kind &> /dev/null; then
        # Check if kind cluster exists
        if kind get clusters 2>/dev/null | grep -q "kind"; then
            print_color $CYAN "Detected kind - loading images..."
            kind load docker-image "taskmanagement-api:$IMAGE_TAG"
            kind load docker-image "taskmanagement-frontend:$IMAGE_TAG"
        fi
    elif command -v k3d &> /dev/null; then
        # Check if k3d cluster exists
        if k3d cluster list 2>/dev/null | grep -q "k3s-default"; then
            print_color $CYAN "Detected k3d - loading images..."
            k3d image import "taskmanagement-api:$IMAGE_TAG"
            k3d image import "taskmanagement-frontend:$IMAGE_TAG"
        fi
    else
        print_color $YELLOW "Local Kubernetes cluster not detected."
        print_color $YELLOW "Images are built locally. Make sure your cluster can access them."
        print_color $YELLOW "For Docker Desktop Kubernetes, images should be available automatically."
    fi
fi

# Determine and set imagePullPolicy
if [ "$USE_LOCAL_IMAGES" = true ]; then
    print_color $BLUE "Using local images (--use-local-images flag set)..."
    if check_local_images; then
        print_color $GREEN "Local images found. Setting imagePullPolicy to Never."
        update_image_pull_policy "Never"
    else
        print_color $RED "Error: --use-local-images flag set but local images not found!"
        print_color $YELLOW "Available images:"
        docker images | grep taskmanagement || echo "No taskmanagement images found"
        print_color $YELLOW "Please build images first or remove --use-local-images flag"
        exit 1
    fi
else
    print_color $BLUE "Checking for local images..."
    if check_local_images; then
        print_color $YELLOW "Local images found. You can use --use-local-images flag to use them."
        print_color $YELLOW "Currently set to pull from registry (imagePullPolicy: IfNotPresent)."
        update_image_pull_policy "IfNotPresent"
    else
        print_color $BLUE "No local images found. Will pull from registry (imagePullPolicy: Always)."
        update_image_pull_policy "Always"
    fi
fi

# Create namespace
print_color $BLUE "Creating namespace..."
kubectl apply -f k8s/namespace.yaml

# Apply ConfigMap and Secrets
print_color $BLUE "Applying configuration..."
kubectl apply -f k8s/configmap.yaml
kubectl apply -f k8s/secret.yaml

# Deploy API
print_color $BLUE "Deploying API..."
kubectl apply -f k8s/api-deployment.yaml

# Wait for API to be ready
print_color $YELLOW "Waiting for API to be ready..."
if ! kubectl wait --for=condition=ready pod -l app=taskmanagement-api -n $NAMESPACE --timeout=300s; then
    print_color $YELLOW "API may not be ready yet. Continuing with deployment..."
fi

# Deploy Frontend
print_color $BLUE "Deploying Frontend..."
kubectl apply -f k8s/frontend-deployment.yaml

# Wait for frontend to be ready
print_color $YELLOW "Waiting for Frontend to be ready..."
kubectl wait --for=condition=ready pod -l app=taskmanagement-frontend -n $NAMESPACE --timeout=300s

# Get service information
print_color $GREEN "\nDeployment completed!"
print_color $BLUE "Getting service information..."

kubectl get services -n $NAMESPACE

# Get frontend service URL
FRONTEND_SERVICE=$(kubectl get service taskmanagement-frontend-service -n $NAMESPACE -o jsonpath='{.status.loadBalancer.ingress[0].ip}' 2>/dev/null || echo "")
if [ -n "$FRONTEND_SERVICE" ]; then
    print_color $GREEN "\nApplication is available at: http://$FRONTEND_SERVICE"
else
    print_color $YELLOW "\nTo access the application, run:"
    print_color $CYAN "kubectl port-forward service/taskmanagement-frontend-service 3000:80 -n $NAMESPACE"
    print_color $CYAN "Then open http://localhost:3000 in your browser"
fi

# Show pod status
print_color $BLUE "\nPod status:"
kubectl get pods -n $NAMESPACE

print_color $GREEN "\nDeployment script completed!"<|MERGE_RESOLUTION|>--- conflicted
+++ resolved
@@ -79,13 +79,10 @@
             BUILD_IMAGES=true
             shift
             ;;
-<<<<<<< HEAD
         -l|--use-local-images)
             USE_LOCAL_IMAGES=true
             shift
             ;;
-=======
->>>>>>> 8b52ca2b
         -h|--help)
             show_usage
             ;;
@@ -107,6 +104,7 @@
         exit 1
     fi
     
+    if ! kubectl version --client &> /dev/null; then
     if ! kubectl version --client &> /dev/null; then
         print_color $RED "kubectl is not properly configured. Please configure it to connect to your cluster."
         exit 1
